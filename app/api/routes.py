from fastapi import APIRouter, Depends, HTTPException, status, Form
from fastapi.security import HTTPBearer, HTTPAuthorizationCredentials
from sqlalchemy.orm import Session
from typing import List
from app.core.database import get_db
from app.schemas.schemas import (
    User, UserCreate, UserUpdate, UserResponse, UserLogin, Token
)
from app.services.crud import UserCRUD 
from app.api.authentication import (
    JWTManager, AuthError, InvalidCredentialsError, 
    WeakPasswordError, AccountLockedError, ACCESS_TOKEN_EXPIRE_MINUTES
)

router = APIRouter()
security = HTTPBearer()

async def get_current_user(
    credentials: HTTPAuthorizationCredentials = Depends(security),
    db: Session = Depends(get_db)
) -> User:
    """Get current authenticated user from JWT token"""
    try:
        payload = JWTManager.verify_token(credentials.credentials)
        user_id = payload.get("user_id")
        if user_id is None:
            raise HTTPException(
                status_code=status.HTTP_401_UNAUTHORIZED,
                detail="Invalid authentication credentials",
                headers={"WWW-Authenticate": "Bearer"},
            )
    except AuthError:
        raise HTTPException(
            status_code=status.HTTP_401_UNAUTHORIZED,
            detail="Invalid authentication credentials",
            headers={"WWW-Authenticate": "Bearer"},
        )
    
    user = UserCRUD.get_user(db, user_id=user_id)
    if user is None:
        raise HTTPException(
            status_code=status.HTTP_401_UNAUTHORIZED,
            detail="User not found",
            headers={"WWW-Authenticate": "Bearer"},
        )
    
    if not user.is_active:
        raise HTTPException(
            status_code=status.HTTP_400_BAD_REQUEST,
            detail="Inactive user"
        )
    
    return user

@router.post("/auth/register", response_model=UserResponse, status_code=status.HTTP_201_CREATED)
def register_user(user: UserCreate, db: Session = Depends(get_db)):
    """Register a new user"""
    try:
        db_user = UserCRUD.get_user_by_username(db, username=user.username)
        if db_user:
            raise HTTPException(
                status_code=status.HTTP_400_BAD_REQUEST, 
                detail="Username already registered"
            )
        
        db_user = UserCRUD.get_user_by_email(db, email=user.email)
        if db_user:
            raise HTTPException(
                status_code=status.HTTP_400_BAD_REQUEST, 
                detail="Email already registered"
            )
        
        new_user = UserCRUD.create_user(db=db, user=user)
        return new_user
        
    except WeakPasswordError as e:
        raise HTTPException(
            status_code=status.HTTP_400_BAD_REQUEST,
            detail=str(e)
        )
    except AuthError as e:
        raise HTTPException(
            status_code=status.HTTP_400_BAD_REQUEST,
            detail=str(e)
        )

@router.post("/auth/login", response_model=Token)
def login_user(user_credentials: UserLogin, db: Session = Depends(get_db)):
    """Authenticate user and return JWT tokens"""
    try:
        user = UserCRUD.authenticate_user(db, user_credentials.email, user_credentials.password)
        
        access_token = JWTManager.create_access_token(
            data={"user_id": user.id, "email": user.email, "role": user.role}
        )
        refresh_token = JWTManager.create_refresh_token(
            data={"user_id": user.id}
        )
        
        return {
            "access_token": access_token,
            "refresh_token": refresh_token,
            "token_type": "bearer",
            "expires_in": ACCESS_TOKEN_EXPIRE_MINUTES * 60
        }
        
    except (InvalidCredentialsError, AccountLockedError) as e:
        raise HTTPException(
            status_code=status.HTTP_401_UNAUTHORIZED,
            detail=str(e)
        )
    except AuthError as e:
        raise HTTPException(
            status_code=status.HTTP_400_BAD_REQUEST,
            detail=str(e)
        )

@router.get("/auth/me", response_model=UserResponse)
def get_current_user_profile(current_user: User = Depends(get_current_user)):
    """Get current user profile"""
    return current_user

<<<<<<< HEAD
@router.get("/auth/login-page", response_class=HTMLResponse)
def login_page(request: Request):
    """Return login.html page"""
    return templates.TemplateResponse("login.html", {"request": request})

@router.get("/auth/achievements", response_class=HTMLResponse)
def login_page(request: Request):
    """Return achievements.html page"""
    return templates.TemplateResponse("achievements.html", {"request": request})

@router.get("/auth/create", response_class=HTMLResponse)
def create_page(request: Request):
    """Return create.html page"""
    return templates.TemplateResponse("create.html", {"request": request})

@router.post("/auth/create-achievement")
def create_achievement(
    title: str = Form(...),
    description: str = Form(...), 
    category: str = Form(...),
    duration: str = Form(...),
    points: int = Form(...),
    db: Session = Depends(get_db)
):
    """Create a new achievement via form submission"""
    from app.models.achievements import Achievement
    
    try:
        # Convert duration to integer (minutes) based on selection
        duration_mapping = {
            "1-day": 1440,      # 24 hours
            "1-week": 10080,    # 7 days  
            "1-month": 43200,   # 30 days
            "3-months": 129600, # 90 days
            "6-months": 259200, # 180 days
            "1-year": 525600,   # 365 days
            "ongoing": 0        # Ongoing
        }
        
        duration_minutes = duration_mapping.get(duration, 0)
        
        # Create new achievement
        new_achievement = Achievement(
            title=title,
            description=description,
            frequency=category,  # Using category as frequency
            duration=duration_minutes,
            points_value=points,
            point_value=points  # Backward compatibility
        )
        
        db.add(new_achievement)
        db.commit()
        db.refresh(new_achievement)
        
        return {
            "success": True,
            "message": f"Achievement '{title}' created successfully!",
            "achievement_id": new_achievement.id
        }
        
    except Exception as e:
        raise HTTPException(
            status_code=status.HTTP_400_BAD_REQUEST,
            detail=f"Error creating achievement: {str(e)}"
        )

=======
>>>>>>> fc8527c9
@router.post("/users/", response_model=User)
def create_user(user: UserCreate, db: Session = Depends(get_db)):
    """Create a new user"""
    db_user = UserCRUD.get_user_by_username(db, username=user.username)
    if db_user:
        raise HTTPException(status_code=400, detail="Username already registered")
    
    db_user = UserCRUD.get_user_by_email(db, email=user.email)
    if db_user:
        raise HTTPException(status_code=400, detail="Email already registered")
    
    return UserCRUD.create_user(db=db, user=user)

@router.get("/users/", response_model=List[User])
def read_users(skip: int = 0, limit: int = 100, db: Session = Depends(get_db)):
    """Get list of users"""
    users = UserCRUD.get_users(db, skip=skip, limit=limit)
    return users

@router.get("/users/{user_id}", response_model=User)
def read_user(user_id: int, db: Session = Depends(get_db)):
    """Get user by ID"""
    db_user = UserCRUD.get_user(db, user_id=user_id)
    if db_user is None:
        raise HTTPException(status_code=404, detail="User not found")
    return db_user

@router.put("/users/{user_id}", response_model=User)
def update_user(user_id: int, user_update: UserUpdate, db: Session = Depends(get_db)):
    """Update user information"""
    db_user = UserCRUD.update_user(db, user_id=user_id, user_update=user_update)
    if db_user is None:
        raise HTTPException(status_code=404, detail="User not found")
    return db_user

@router.delete("/users/{user_id}")
def delete_user(user_id: int, db: Session = Depends(get_db)):
    """Delete user"""
    success = UserCRUD.delete_user(db, user_id=user_id)
    if not success:
        raise HTTPException(status_code=404, detail="User not found")
    return {"message": "User deleted successfully"}

@router.post("/auth/change-password")
def change_password(
    old_password: str,
    new_password: str,
    current_user: User = Depends(get_current_user),
    db: Session = Depends(get_db)
):
    """Change user password"""
    try:
        if not UserCRUD.verify_password(db, current_user.id, old_password):
            raise HTTPException(
                status_code=status.HTTP_400_BAD_REQUEST,
                detail="Invalid current password"
            )
        
        success = UserCRUD.update_password(db, current_user.id, new_password)
        if not success:
            raise HTTPException(
                status_code=status.HTTP_500_INTERNAL_SERVER_ERROR,
                detail="Failed to update password"
            )
        
        return {"message": "Password updated successfully"}
        
    except WeakPasswordError as e:
        raise HTTPException(
            status_code=status.HTTP_400_BAD_REQUEST,
            detail=str(e)
        )
    except AuthError as e:
        raise HTTPException(
            status_code=status.HTTP_400_BAD_REQUEST,
            detail=str(e)
        )

@router.post("/auth/refresh", response_model=Token)
def refresh_access_token(refresh_token: str, db: Session = Depends(get_db)):
    """Refresh access token using refresh token"""
    try:
        payload = JWTManager.verify_token(refresh_token)
        
        if payload.get("type") != "refresh":
            raise HTTPException(
                status_code=status.HTTP_401_UNAUTHORIZED,
                detail="Invalid refresh token"
            )
        
        user_id = payload.get("user_id")
        if user_id is None:
            raise HTTPException(
                status_code=status.HTTP_401_UNAUTHORIZED,
                detail="Invalid refresh token"
            )
        
        user = UserCRUD.get_user(db, user_id=user_id)
        if user is None or not user.is_active:
            raise HTTPException(
                status_code=status.HTTP_401_UNAUTHORIZED,
                detail="User not found or inactive"
            )
        
        new_access_token = JWTManager.create_access_token(
            data={"user_id": user.id, "email": user.email, "role": user.role}
        )
        
        return {
            "access_token": new_access_token,
            "refresh_token": refresh_token, 
            "token_type": "bearer",
            "expires_in": ACCESS_TOKEN_EXPIRE_MINUTES * 60
        }
        
    except AuthError:
        raise HTTPException(
            status_code=status.HTTP_401_UNAUTHORIZED,
            detail="Invalid refresh token"
        )

@router.post("/auth/logout")
def logout_user(current_user: User = Depends(get_current_user)):
    """Logout user (client should remove tokens)"""
    # 1. Add the tokens to a blacklist
    # 2. Remove refresh tokens from database
    # For now, we rely on client-side token removal!!! IMPORTANT
    return {"message": "Successfully logged out"}

@router.put("/auth/profile", response_model=UserResponse)
def update_profile(
    profile_update: UserUpdate,
    current_user: User = Depends(get_current_user),
    db: Session = Depends(get_db)
):
    """Update current user's profile"""
    db_user = UserCRUD.update_user(db, user_id=current_user.id, user_update=profile_update)
    if db_user is None:
        raise HTTPException(status_code=404, detail="User not found")
    return db_user

@router.post("/users/{user_id}/activate")
def activate_user(
    user_id: int,
    current_user: User = Depends(get_current_user),
    db: Session = Depends(get_db)
):
    """Activate user account (admin only)"""
    # TODO: admin role check
    db_user = UserCRUD.get_user(db, user_id=user_id)
    if not db_user:
        raise HTTPException(status_code=404, detail="User not found")
    
    update_data = UserUpdate(is_active=True)
    updated_user = UserCRUD.update_user(db, user_id=user_id, user_update=update_data)
    
    return {"message": f"User {updated_user.username} activated successfully"}

@router.post("/users/{user_id}/deactivate")
def deactivate_user(
    user_id: int,
    current_user: User = Depends(get_current_user),
    db: Session = Depends(get_db)
):
    """Deactivate user account (admin only)"""
    # TODO: admin role check
    if user_id == current_user.id:
        raise HTTPException(
            status_code=status.HTTP_400_BAD_REQUEST,
            detail="Cannot deactivate your own account"
        )
    
    db_user = UserCRUD.get_user(db, user_id=user_id)
    if not db_user:
        raise HTTPException(status_code=404, detail="User not found")
    
    update_data = UserUpdate(is_active=False)
    updated_user = UserCRUD.update_user(db, user_id=user_id, user_update=update_data)
    
    return {"message": f"User {updated_user.username} deactivated successfully"}<|MERGE_RESOLUTION|>--- conflicted
+++ resolved
@@ -120,7 +120,6 @@
     """Get current user profile"""
     return current_user
 
-<<<<<<< HEAD
 @router.get("/auth/login-page", response_class=HTMLResponse)
 def login_page(request: Request):
     """Return login.html page"""
@@ -131,65 +130,7 @@
     """Return achievements.html page"""
     return templates.TemplateResponse("achievements.html", {"request": request})
 
-@router.get("/auth/create", response_class=HTMLResponse)
-def create_page(request: Request):
-    """Return create.html page"""
-    return templates.TemplateResponse("create.html", {"request": request})
-
-@router.post("/auth/create-achievement")
-def create_achievement(
-    title: str = Form(...),
-    description: str = Form(...), 
-    category: str = Form(...),
-    duration: str = Form(...),
-    points: int = Form(...),
-    db: Session = Depends(get_db)
-):
-    """Create a new achievement via form submission"""
-    from app.models.achievements import Achievement
-    
-    try:
-        # Convert duration to integer (minutes) based on selection
-        duration_mapping = {
-            "1-day": 1440,      # 24 hours
-            "1-week": 10080,    # 7 days  
-            "1-month": 43200,   # 30 days
-            "3-months": 129600, # 90 days
-            "6-months": 259200, # 180 days
-            "1-year": 525600,   # 365 days
-            "ongoing": 0        # Ongoing
-        }
-        
-        duration_minutes = duration_mapping.get(duration, 0)
-        
-        # Create new achievement
-        new_achievement = Achievement(
-            title=title,
-            description=description,
-            frequency=category,  # Using category as frequency
-            duration=duration_minutes,
-            points_value=points,
-            point_value=points  # Backward compatibility
-        )
-        
-        db.add(new_achievement)
-        db.commit()
-        db.refresh(new_achievement)
-        
-        return {
-            "success": True,
-            "message": f"Achievement '{title}' created successfully!",
-            "achievement_id": new_achievement.id
-        }
-        
-    except Exception as e:
-        raise HTTPException(
-            status_code=status.HTTP_400_BAD_REQUEST,
-            detail=f"Error creating achievement: {str(e)}"
-        )
-
-=======
->>>>>>> fc8527c9
+
 @router.post("/users/", response_model=User)
 def create_user(user: UserCreate, db: Session = Depends(get_db)):
     """Create a new user"""
