--- conflicted
+++ resolved
@@ -3,12 +3,9 @@
 from fastapi.staticfiles import StaticFiles
 from app.core.database import create_tables
 from app.api.routes import router
-<<<<<<< HEAD
 from app.api.achievements import router as achievements_router
 from app.services.archievements_import import router as import_router
 
-=======
->>>>>>> fa9654cf
 from app.models import User, Achievement
 import os
 import logging
